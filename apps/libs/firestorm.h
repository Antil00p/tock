#ifndef _FIRESTORM_H
#define _FIRESTORM_H

#include <stdbool.h>
#include <unistd.h>
#include "tock.h"
#include "gpio.h"

// Pin definitions
#define LED_0 PC10

#ifdef __cplusplus
extern "C" {
#endif

<<<<<<< HEAD
enum firestorm_cb_type {
  NONE,
  PUTSTR,
  READTMP,
  ASYNC,
  GPIO,
  READLIGHT,
  DELAY,
  SPI,
  RADIO_RX,
  RADIO_TX,
  RADIO_PLL,
};

=======
>>>>>>> 96a00934
void putstr(const char* str);
void putnstr(const char* str, size_t len);
void putnstr_async(const char* str, size_t len, subscribe_cb cb, void* userdata);

/*
 * Sets the callback for timers
 *
 * Side-effects: cancels any existing/outstanding timers
 */
int timer_subscribe(subscribe_cb cb, void *userdata);

/*
 * Starts a repeating timer
 *
 * interval_ms - the interval for the timer in milliseconds
 *
 * Side-effects: cancels any existing/outstanding timers
 */
int timer_start_repeating(uint32_t interval_ms);

/*
 * Starts a oneshot timer
 *
 * interval_ms - the interval for the timer in milliseconds
 *
 * Side-effects: cancels any existing/outstanding timers
 */
int timer_oneshot(uint32_t interval_ms);

int timer_stop();

/*
 * Blocks for the given amount of time in millisecond.
 *
 * This is a wrapper around the `timer` interface, so calling this will cancel
 * any outstanding timers as well as replace the timer callback.
 */
void delay_ms(uint32_t ms);

/* SPI system calls */
int spi_init();
/* All SPI operations depend on which peripheral is
 * active, determined by set_chip_select. Configuration
 * of a peripheral is persistent; e.g., setting the rate R
 * for peripheral 3, then switching to peripheral 2, 
 * peripheral 2 will not necessarily have rate R. Then
 * back to peripheral 3, it still has rate R.*/
int spi_set_chip_select(unsigned char cs);
int spi_get_chip_select();
int spi_set_rate(int rate);
int spi_get_rate();
int spi_set_phase(bool phase);
int spi_get_phase();
int spi_set_polarity(bool pol);
int spi_get_polarity();
int spi_hold_low();
int spi_release_low();
int spi_write_byte(unsigned char byte);
int spi_write(const char* write, size_t len, subscribe_cb cb, bool* cond);
int spi_read_write(const char* write, char* read, size_t len, subscribe_cb cb, bool* cond);

int spi_write_sync(const char* write, size_t len);
int spi_read_write_sync(const char* write, char* read, size_t len);

// Output pins on Firestorm
// From https://github.com/SoftwareDefinedBuildings/storm/blob/master/docs/_posts/2014-10-02-pins.md
//  combined with the eagle files for Firestorm https://github.com/helena-project/firestorm
enum GPIO_Pin_enum{
  PC10=0,
  PA16,
  PA12,
  PC09,
  PA10,
  PA11,
  PA19,
  PA13,
  PA17,
  PC14,
  PC15,
  PA20,
};
#define LED_0     PC10
#define P2        PA16
#define P3        PA12
#define P5        PA10
#define P6        PA11
#define P7        PA19
#define P8        PA13
#define STORM_INT PA17
#define RADIO_SLP PC14
#define RADIO_RST PC15
#define RADIO_IRQ PA20

// Give the BLE Serialization / UART layer a callback to call when
// a packet is received and when a TX is finished.
void nrf51822_serialization_subscribe (subscribe_cb cb);

// Pass a buffer for the driver to write received UART bytes to.
void nrf51822_serialization_setup_rx_buffer (char* rx, int rx_len);

// Write a packet to the BLE Serialization connectivity processor.
void nrf51822_serialization_write (char* tx, int tx_len);

#ifdef __cplusplus
}
#endif

#endif // _FIRESTORM_H<|MERGE_RESOLUTION|>--- conflicted
+++ resolved
@@ -13,23 +13,6 @@
 extern "C" {
 #endif
 
-<<<<<<< HEAD
-enum firestorm_cb_type {
-  NONE,
-  PUTSTR,
-  READTMP,
-  ASYNC,
-  GPIO,
-  READLIGHT,
-  DELAY,
-  SPI,
-  RADIO_RX,
-  RADIO_TX,
-  RADIO_PLL,
-};
-
-=======
->>>>>>> 96a00934
 void putstr(const char* str);
 void putnstr(const char* str, size_t len);
 void putnstr_async(const char* str, size_t len, subscribe_cb cb, void* userdata);
