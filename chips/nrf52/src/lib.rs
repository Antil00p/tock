#![feature(asm, concat_idents, const_fn, const_cell_new, try_from, core_intrinsics)]
#![no_std]
#![crate_name = "nrf52"]
#![crate_type = "rlib"]

#[allow(unused_imports)]
extern crate cortexm4;
extern crate nrf5x;

#[macro_use]
extern crate bitfield;

#[allow(unused)]
#[macro_use(debug, debug_verbose, debug_gpio, register_bitfields, register_bitmasks)]
extern crate kernel;

pub mod chip;
<<<<<<< HEAD
pub mod ble_connection;
=======
pub mod clock;
>>>>>>> 89e15e78
pub mod crt1;
pub mod ficr;
pub mod i2c;
pub mod nvmc;
pub mod radio;
pub mod spi;
pub mod uart;
pub mod uicr;
<<<<<<< HEAD
pub mod spi;
pub mod i2c;
pub mod ppi;
=======
>>>>>>> 89e15e78

pub use crt1::init;<|MERGE_RESOLUTION|>--- conflicted
+++ resolved
@@ -14,12 +14,11 @@
 #[macro_use(debug, debug_verbose, debug_gpio, register_bitfields, register_bitmasks)]
 extern crate kernel;
 
+mod peripheral_registers;
+
 pub mod chip;
-<<<<<<< HEAD
 pub mod ble_connection;
-=======
 pub mod clock;
->>>>>>> 89e15e78
 pub mod crt1;
 pub mod ficr;
 pub mod i2c;
@@ -28,11 +27,6 @@
 pub mod spi;
 pub mod uart;
 pub mod uicr;
-<<<<<<< HEAD
-pub mod spi;
-pub mod i2c;
 pub mod ppi;
-=======
->>>>>>> 89e15e78
 
 pub use crt1::init;